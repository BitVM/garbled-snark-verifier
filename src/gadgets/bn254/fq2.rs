use ark_ff::{Field, Fp2Config, PrimeField, UniformRand};
use num_traits::Zero;
use rand::{Rng, rng};

use crate::{
    Circuit, WireId,
    gadgets::{
        bigint::{self, BigIntWires, select},
        bn254::{fp254impl::Fp254Impl, fq::Fq},
<<<<<<< HEAD
    },
=======
    }, Circuit, Gate, WireId
>>>>>>> d4895aeb
};

pub type Pair<T> = (T, T);

pub struct Fq2;

impl Fq2 {
    pub const N_BITS: usize = 2 * Fq::N_BITS;

    pub fn random() -> ark_bn254::Fq2 {
        ark_bn254::Fq2::new(Fq::random(), Fq::random())
    }

    pub fn as_montgomery(a: ark_bn254::Fq2) -> ark_bn254::Fq2 {
        ark_bn254::Fq2::new(Fq::as_montgomery(a.c0), Fq::as_montgomery(a.c1))
    }

    pub fn from_montgomery(a: ark_bn254::Fq2) -> ark_bn254::Fq2 {
        ark_bn254::Fq2::new(Fq::from_montgomery(a.c0), Fq::from_montgomery(a.c1))
    }

    pub fn to_bits(u: ark_bn254::Fq2) -> Pair<Vec<bool>> {
        (Fq::to_bits(u.c0), Fq::to_bits(u.c1))
    }

    pub fn from_bits(bits: Pair<Vec<bool>>) -> ark_bn254::Fq2 {
        ark_bn254::Fq2::new(Fq::from_bits(bits.0), Fq::from_bits(bits.1))
    }

    pub fn new_bn(circuit: &mut Circuit, is_input: bool, is_output: bool) -> Pair<BigIntWires> {
        (
            BigIntWires::new(circuit, Fq::N_BITS, is_input, is_output),
            BigIntWires::new(circuit, Fq::N_BITS, is_input, is_output),
        )
    }

    pub fn wires_set(_u: ark_bn254::Fq2) -> Pair<Vec<WireId>> {
        // This is a stub - in the old API, this would create wires with values
        // In the new API, we use get_wire_bits_fn instead
        todo!("Use new_bn and get_wire_bits_fn instead")
    }

    pub fn wires_set_montgomery(u: ark_bn254::Fq2) -> Pair<Vec<WireId>> {
        Self::wires_set(Self::as_montgomery(u))
    }

    pub fn from_wires(_wires: Pair<Vec<WireId>>) -> ark_bn254::Fq2 {
        // This is a stub - in the old API, this would read wire values
        // In the new API, wire values are handled differently
        todo!("Use proper wire value extraction")
    }

    pub fn from_montgomery_wires(wires: Pair<Vec<WireId>>) -> ark_bn254::Fq2 {
        Self::from_montgomery(Self::from_wires(wires))
    }

    pub fn get_wire_bits_fn(
        wires: &Pair<BigIntWires>,
        value: &ark_bn254::Fq2,
    ) -> Result<impl Fn(WireId) -> Option<bool> + use<>, crate::gadgets::bigint::Error> {
        let (_c0_bits, _c1_bits) = Self::to_bits(*value);

        let c0_fn = wires
            .0
            .get_wire_bits_fn(&num_bigint::BigUint::from(value.c0.into_bigint()))?;
        let c1_fn = wires
            .1
            .get_wire_bits_fn(&num_bigint::BigUint::from(value.c1.into_bigint()))?;

        Ok(move |wire_id| c0_fn(wire_id).or_else(|| c1_fn(wire_id)))
    }

    pub fn to_bitmask(wires: &Pair<BigIntWires>, get_val: impl Fn(WireId) -> bool) -> String {
        let c0_mask = wires.0.to_bitmask(&get_val);
        let c1_mask = wires.1.to_bitmask(&get_val);
        format!("c0: {c0_mask}, c1: {c1_mask}")
    }

    pub fn equal_constant(circuit: &mut Circuit, a: &Pair<BigIntWires>, b: &ark_bn254::Fq2) -> WireId {
        let u = Fq::equal_constant(circuit, &a.0, &b.c0);
        let v = Fq::equal_constant(circuit, &a.1, &b.c1);
        let w = circuit.issue_wire();
        circuit.add_gate(Gate::and(u, v, w));
        w
    }

    pub fn add(
        circuit: &mut Circuit,
        a: &Pair<BigIntWires>,
        b: &Pair<BigIntWires>,
    ) -> Pair<BigIntWires> {
        assert_eq!(a.0.len(), Self::N_BITS / 2);
        assert_eq!(b.0.len(), Self::N_BITS / 2);

        let c0 = Fq::add(circuit, &a.0, &b.0);
        let c1 = Fq::add(circuit, &a.1, &b.1);

        (c0, c1)
    }

    pub fn add_constant(
        circuit: &mut Circuit,
        a: &Pair<BigIntWires>,
        b: &ark_bn254::Fq2,
    ) -> Pair<BigIntWires> {
        assert_eq!(a.0.len(), Self::N_BITS / 2);
        assert_eq!(a.1.len(), Self::N_BITS / 2);

        (
            Fq::add_constant(circuit, &a.0, &b.c0),
            Fq::add_constant(circuit, &a.1, &b.c1),
        )
    }

    pub fn neg(circuit: &mut Circuit, a: Pair<BigIntWires>) -> Pair<BigIntWires> {
        assert_eq!(a.0.len(), Self::N_BITS / 2);
        assert_eq!(a.1.len(), Self::N_BITS / 2);

        (Fq::neg(circuit, &a.0), Fq::neg(circuit, &a.1))
    }

    pub fn sub(
        circuit: &mut Circuit,
        a: &Pair<BigIntWires>,
        b: &Pair<BigIntWires>,
    ) -> Pair<BigIntWires> {
        assert_eq!(a.0.len(), Self::N_BITS / 2);
        assert_eq!(a.1.len(), Self::N_BITS / 2);
        assert_eq!(b.0.len(), Self::N_BITS / 2);
        assert_eq!(b.1.len(), Self::N_BITS / 2);

        let c0 = Fq::sub(circuit, &a.0, &b.0);
        let c1 = Fq::sub(circuit, &a.1, &b.1);

        (c0, c1)
    }

    pub fn double(circuit: &mut Circuit, a: &Pair<BigIntWires>) -> Pair<BigIntWires> {
        assert_eq!(a.0.len(), Self::N_BITS / 2);
        assert_eq!(a.1.len(), Self::N_BITS / 2);

        let c0 = Fq::double(circuit, &a.0);
        let c1 = Fq::double(circuit, &a.1);

        (c0, c1)
    }

    pub fn half(circuit: &mut Circuit, a: &Pair<BigIntWires>) -> Pair<BigIntWires> {
        assert_eq!(a.0.len(), Self::N_BITS / 2);
        assert_eq!(a.1.len(), Self::N_BITS / 2);

        let c0 = Fq::half(circuit, &a.0);
        let c1 = Fq::half(circuit, &a.1);

        (c0, c1)
    }

    pub fn triple(circuit: &mut Circuit, a: &Pair<BigIntWires>) -> Pair<BigIntWires> {
        assert_eq!(a.0.len(), Self::N_BITS / 2);
        assert_eq!(a.1.len(), Self::N_BITS / 2);

        let a_2 = Self::double(circuit, a);

        Self::add(circuit, &(a.0.clone(), a.1.clone()), &a_2)
    }

    pub fn mul_montgomery(
        circuit: &mut Circuit,
        a: &Pair<BigIntWires>,
        b: &Pair<BigIntWires>,
    ) -> Pair<BigIntWires> {
        assert_eq!(a.0.len(), Self::N_BITS / 2);
        assert_eq!(a.1.len(), Self::N_BITS / 2);
        assert_eq!(b.0.len(), Self::N_BITS / 2);
        assert_eq!(b.1.len(), Self::N_BITS / 2);

        // (a0 + a1) and (b0 + b1)
        let a_sum = Fq::add(circuit, &a.0, &a.1);
        let b_sum = Fq::add(circuit, &b.0, &b.1);

        // a0 * b0 and a1 * b1
        let a0_b0 = Fq::mul_montgomery(circuit, &a.0, &b.0);
        let a1_b1 = Fq::mul_montgomery(circuit, &a.1, &b.1);

        // (a0 + a1) * (b0 + b1)
        let sum_prod = Fq::mul_montgomery(circuit, &a_sum, &b_sum);

        // Result c0 = a0*b0 - a1*b1 (subtracting nonresidue multiplication)
        let c0 = Fq::sub(circuit, &a0_b0, &a1_b1);

        // Result c1 = (a0+a1)*(b0+b1) - a0*b0 - a1*b1 = a0*b1 + a1*b0
        let sum_a0b0_a1b1 = Fq::add(circuit, &a0_b0, &a1_b1);
        let c1 = Fq::sub(circuit, &sum_prod, &sum_a0b0_a1b1);

        (c0, c1)
    }

    pub fn mul_by_constant_montgomery(
        circuit: &mut Circuit,
        a: &Pair<BigIntWires>,
        b: &ark_bn254::Fq2,
    ) -> Pair<BigIntWires> {
        assert_eq!(a.0.len(), Self::N_BITS / 2);
        assert_eq!(a.1.len(), Self::N_BITS / 2);

        if *b == ark_bn254::Fq2::ONE {
            return (a.0.clone(), a.1.clone());
        }

        // Fq2 multiplication: (a0 + a1*u) * (b0 + b1*u) = (a0*b0 - a1*b1) + (a0*b1 + a1*b0)*u
        let a_sum = Fq::add(circuit, &a.0, &a.1);
        let a0_b0 = Fq::mul_by_constant_montgomery(circuit, &a.0, &b.c0);
        let a1_b1 = Fq::mul_by_constant_montgomery(circuit, &a.1, &b.c1);
        let sum_mul_sum = Fq::mul_by_constant_montgomery(circuit, &a_sum, &(b.c0 + b.c1));

        let c0 = Fq::sub(circuit, &a0_b0, &a1_b1);
        let a0b0_plus_a1b1 = Fq::add(circuit, &a0_b0, &a1_b1);
        let c1 = Fq::sub(circuit, &sum_mul_sum, &a0b0_plus_a1b1);

        (c0, c1)
    }

    pub fn mul_by_fq_montgomery(
        circuit: &mut Circuit,
        a: &Pair<BigIntWires>,
        b: &BigIntWires,
    ) -> Pair<BigIntWires> {
        assert_eq!(a.0.len(), Self::N_BITS / 2);
        assert_eq!(a.1.len(), Self::N_BITS / 2);
        assert_eq!(b.len(), Fq::N_BITS);

        let c0 = Fq::mul_montgomery(circuit, &a.0, b);
        let c1 = Fq::mul_montgomery(circuit, &a.1, b);

        (c0, c1)
    }

    pub fn mul_by_constant_fq_montgomery(
        circuit: &mut Circuit,
        a: &Pair<BigIntWires>,
        b: &ark_bn254::Fq,
    ) -> Pair<BigIntWires> {
        assert_eq!(a.0.len(), Self::N_BITS / 2);
        assert_eq!(a.1.len(), Self::N_BITS / 2);

        let c0 = Fq::mul_by_constant_montgomery(circuit, &a.0, b);
        let c1 = Fq::mul_by_constant_montgomery(circuit, &a.1, b);

        (c0, c1)
    }

    pub fn mul_constant_by_fq_montgomery(
        circuit: &mut Circuit,
        a: &ark_bn254::Fq2,
        b: &BigIntWires,
    ) -> Pair<BigIntWires> {
        assert_eq!(b.len(), Fq::N_BITS);

        let c0 = Fq::mul_by_constant_montgomery(circuit, b, &a.c0);
        let c1 = Fq::mul_by_constant_montgomery(circuit, b, &a.c1);

        (c0, c1)
    }

    pub fn mul_by_nonresidue(circuit: &mut Circuit, a: &Pair<BigIntWires>) -> Pair<BigIntWires> {
        assert_eq!(a.0.len(), Self::N_BITS / 2);
        assert_eq!(a.1.len(), Self::N_BITS / 2);

        // Nonresidue multiplication for BN254 Fq2: (a0 + a1*u) * (9 + u) = (9*a0 - a1) + (a0 + 9*a1)*u
        let a0_3 = Fq::triple(circuit, &a.0);
        let a0_9 = Fq::triple(circuit, &a0_3);

        let a1_3 = Fq::triple(circuit, &a.1);
        let a1_9 = Fq::triple(circuit, &a1_3);

        let c0 = Fq::sub(circuit, &a0_9, &a.1);
        let c1 = Fq::add(circuit, &a1_9, &a.0);

        (c0, c1)
    }

    pub fn square_montgomery(circuit: &mut Circuit, a: &Pair<BigIntWires>) -> Pair<BigIntWires> {
        assert_eq!(a.0.len(), Self::N_BITS / 2);
        assert_eq!(a.1.len(), Self::N_BITS / 2);

        // (a0 + a1*u)^2 = a0^2 - a1^2 + 2*a0*a1*u
        // Using identity: (a0+a1)*(a0-a1) = a0^2-a1^2
        let a0_plus_a1 = Fq::add(circuit, &a.0, &a.1);
        let a0_minus_a1 = Fq::sub(circuit, &a.0, &a.1);
        let a0_a1 = Fq::mul_montgomery(circuit, &a.0, &a.1);
        let c0 = Fq::mul_montgomery(circuit, &a0_plus_a1, &a0_minus_a1);
        let c1 = Fq::double(circuit, &a0_a1);

        (c0, c1)
    }

    pub fn inverse_montgomery(circuit: &mut Circuit, a: &Pair<BigIntWires>) -> Pair<BigIntWires> {
        assert_eq!(a.0.len(), Self::N_BITS / 2);
        assert_eq!(a.1.len(), Self::N_BITS / 2);

        // For (a0 + a1*u)^-1 = (a0 - a1*u) / (a0^2 + a1^2)
        let a0_square = Fq::square_montgomery(circuit, &a.0);
        let a1_square = Fq::square_montgomery(circuit, &a.1);
        let norm = Fq::add(circuit, &a0_square, &a1_square);
        let inverse_norm = Fq::inverse_montgomery(circuit, &norm);

        let c0 = Fq::mul_montgomery(circuit, &a.0, &inverse_norm);
        let neg_a1 = Fq::neg(circuit, &a.1);
        let c1 = Fq::mul_montgomery(circuit, &neg_a1, &inverse_norm);

        (c0, c1)
    }

    pub fn frobenius_montgomery(
        circuit: &mut Circuit,
        a: &Pair<BigIntWires>,
        i: usize,
    ) -> Pair<BigIntWires> {
        assert_eq!(a.0.len(), Self::N_BITS / 2);
        assert_eq!(a.1.len(), Self::N_BITS / 2);

        let c1 = Fq::mul_by_constant_montgomery(
            circuit,
            &a.1,
            &Fq::as_montgomery(
                ark_bn254::Fq2Config::FROBENIUS_COEFF_FP2_C1
                    [i % ark_bn254::Fq2Config::FROBENIUS_COEFF_FP2_C1.len()],
            ),
        );

        (a.0.clone(), c1)
    }

    pub fn div6(circuit: &mut Circuit, a: &Pair<BigIntWires>) -> Pair<BigIntWires> {
        assert_eq!(a.0.len(), Self::N_BITS / 2);
        assert_eq!(a.1.len(), Self::N_BITS / 2);

        let c0 = Fq::div6(circuit, &a.0);
        let c1 = Fq::div6(circuit, &a.1);

        (c0, c1)
    }

    // Calculate c0² + c1²
    fn norm_montgomery(circuit: &mut Circuit, c0: &BigIntWires, c1: &BigIntWires) -> BigIntWires {
        assert_eq!(c0.len(), Fq::N_BITS);
        assert_eq!(c1.len(), Fq::N_BITS);

        let c0_square = Fq::square_montgomery(circuit, c0);
        let c1_square = Fq::square_montgomery(circuit, c1);

        Fq::add(circuit, &c0_square, &c1_square)
    }

    // Square root based on the complex method. See paper https://eprint.iacr.org/2012/685.pdf (Algorithm 8, page 15).
    // Assume that the square root exists.
    // Special case: c1 == 0, not used in real case, just for testing
    pub fn sqrt_c1_zero_montgomery(
        circuit: &mut Circuit,
        a: &Pair<BigIntWires>,
        is_qr: WireId,
    ) -> Pair<BigIntWires> {
        let c0_sqrt = Fq::sqrt_montgomery(circuit, &a.0);
        let c0_neg = Fq::neg(circuit, &a.0);
        let c1_sqrt = Fq::sqrt_montgomery(circuit, &c0_neg);

        let zero =
            BigIntWires::new_constant(circuit, Fq::N_BITS, &num_bigint::BigUint::ZERO).unwrap();

        let c0_final = select(circuit, &c0_sqrt, &zero, is_qr);
        let c1_final = select(circuit, &zero, &c1_sqrt, is_qr);

        (c0_final, c1_final)
    }

    // General case: c1 != 0
    pub fn sqrt_general_montgomery(circuit: &mut Circuit, a: &Pair<BigIntWires>) -> Pair<BigIntWires> {
        let alpha = Self::norm_montgomery(circuit, &a.0, &a.1); // c0² + c1²
        let alpha_sqrt = Fq::sqrt_montgomery(circuit, &alpha); // sqrt(norm)

        let delta_plus = Fq::add(circuit, &alpha_sqrt, &a.0); // α + c0
        let delta = Fq::half(circuit, &delta_plus); // (α + c0)/2

        let is_qnr = Fq::is_qnr_montgomery(circuit, &delta); // δ is a qnr

        let delta_alt = Fq::sub(circuit, &delta, &alpha_sqrt); // δ - α

        let delta_final = select(circuit, &delta_alt, &delta, is_qnr);

        let c0_final = Fq::sqrt_montgomery(circuit, &delta_final); // sqrt(δ)
        let c0_inv = Fq::inverse_montgomery(circuit, &c0_final);
        let c1_half = Fq::half(circuit, &a.1);
        let c1_final = Fq::mul_montgomery(circuit, &c0_inv, &c1_half); // c1 / (2 * c0)

        (c0_final, c1_final)
    }
}

#[cfg(test)]
mod tests {
    use std::collections::HashMap;

    use ark_ff::{AdditiveGroup, Fp6Config};

    //use serial_test::serial;
    use super::*;

    #[test]
    fn test_fq2_random() {
        let u = Fq2::random();
        println!("u: {u:?}");
        let b = Fq2::to_bits(u);
        let v = Fq2::from_bits(b);
        println!("v: {v:?}");
        assert_eq!(u, v);
    }

    #[test]
    fn test_fq2_add() {
        let mut circuit = Circuit::default();
        let a_wires = Fq2::new_bn(&mut circuit, true, false);
        let b_wires = Fq2::new_bn(&mut circuit, true, false);
        let c_wires = Fq2::add(&mut circuit, &a_wires, &b_wires);

        c_wires.0.mark_as_output(&mut circuit);
        c_wires.1.mark_as_output(&mut circuit);

        let a_val = Fq2::random();
        let b_val = Fq2::random();
        let expected = a_val + b_val;

        let a_input = Fq2::get_wire_bits_fn(&a_wires, &a_val).unwrap();
        let b_input = Fq2::get_wire_bits_fn(&b_wires, &b_val).unwrap();
        let c_output = Fq2::get_wire_bits_fn(&c_wires, &expected).unwrap();

        circuit
            .simple_evaluate(|wire_id| (a_input)(wire_id).or((b_input)(wire_id)))
            .unwrap()
            .for_each(|(wire_id, value)| {
                assert_eq!((c_output)(wire_id), Some(value));
            });
    }

    #[test]
    fn test_fq2_neg() {
        let mut circuit = Circuit::default();
        let a_wires = Fq2::new_bn(&mut circuit, true, false);
        let c_wires = Fq2::neg(&mut circuit, a_wires.clone());

        c_wires.0.mark_as_output(&mut circuit);
        c_wires.1.mark_as_output(&mut circuit);

        let a_val = Fq2::random();
        let expected = -a_val;

        let a_input = Fq2::get_wire_bits_fn(&a_wires, &a_val).unwrap();
        let c_output = Fq2::get_wire_bits_fn(&c_wires, &expected).unwrap();

        circuit
            .simple_evaluate(a_input)
            .unwrap()
            .for_each(|(wire_id, value)| {
                assert_eq!((c_output)(wire_id), Some(value));
            });
    }

    #[test]
    fn test_fq2_sub() {
        let mut circuit = Circuit::default();
        let a_wires = Fq2::new_bn(&mut circuit, true, false);
        let b_wires = Fq2::new_bn(&mut circuit, true, false);
        let c_wires = Fq2::sub(&mut circuit, &a_wires, &b_wires);

        c_wires.0.mark_as_output(&mut circuit);
        c_wires.1.mark_as_output(&mut circuit);

        let a_val = Fq2::random();
        let b_val = Fq2::random();
        let expected = a_val - b_val;

        let a_input = Fq2::get_wire_bits_fn(&a_wires, &a_val).unwrap();
        let b_input = Fq2::get_wire_bits_fn(&b_wires, &b_val).unwrap();
        let c_output = Fq2::get_wire_bits_fn(&c_wires, &expected).unwrap();

        circuit
            .simple_evaluate(|wire_id| (a_input)(wire_id).or((b_input)(wire_id)))
            .unwrap()
            .for_each(|(wire_id, value)| {
                assert_eq!((c_output)(wire_id), Some(value));
            });
    }

    #[test]
    fn test_fq2_double() {
        let mut circuit = Circuit::default();
        let a_wires = Fq2::new_bn(&mut circuit, true, false);
        let c_wires = Fq2::double(&mut circuit, &a_wires);

        c_wires.0.mark_as_output(&mut circuit);
        c_wires.1.mark_as_output(&mut circuit);

        let a_val = Fq2::random();
        let expected = a_val + a_val;

        let a_input = Fq2::get_wire_bits_fn(&a_wires, &a_val).unwrap();
        let c_output = Fq2::get_wire_bits_fn(&c_wires, &expected).unwrap();

        circuit
            .simple_evaluate(a_input)
            .unwrap()
            .for_each(|(wire_id, value)| {
                assert_eq!((c_output)(wire_id), Some(value));
            });
    }

    #[test]
    fn test_fq2_triple() {
        let mut circuit = Circuit::default();
        let a_wires = Fq2::new_bn(&mut circuit, true, false);
        let c_wires = Fq2::triple(&mut circuit, &a_wires);

        c_wires.0.mark_as_output(&mut circuit);
        c_wires.1.mark_as_output(&mut circuit);

        let a_val = Fq2::random();
        let expected = a_val + a_val + a_val;

        let a_input = Fq2::get_wire_bits_fn(&a_wires, &a_val).unwrap();
        let c_output = Fq2::get_wire_bits_fn(&c_wires, &expected).unwrap();

        circuit
            .simple_evaluate(a_input)
            .unwrap()
            .for_each(|(wire_id, value)| {
                assert_eq!((c_output)(wire_id), Some(value));
            });
    }

    #[test]
    fn test_fq2_mul_montgomery() {
        let mut circuit = Circuit::default();
        let a_wires = Fq2::new_bn(&mut circuit, true, false);
        let b_wires = Fq2::new_bn(&mut circuit, true, false);
        let c_wires = Fq2::mul_montgomery(&mut circuit, &a_wires, &b_wires);

        c_wires.0.mark_as_output(&mut circuit);
        c_wires.1.mark_as_output(&mut circuit);

        let a_val = Fq2::random();
        let b_val = Fq2::random();
        let expected = Fq2::as_montgomery(a_val * b_val);

        let a_input = Fq2::get_wire_bits_fn(&a_wires, &Fq2::as_montgomery(a_val)).unwrap();
        let b_input = Fq2::get_wire_bits_fn(&b_wires, &Fq2::as_montgomery(b_val)).unwrap();
        let c_output = Fq2::get_wire_bits_fn(&c_wires, &expected).unwrap();

        circuit
            .simple_evaluate(|wire_id| (a_input)(wire_id).or((b_input)(wire_id)))
            .unwrap()
            .for_each(|(wire_id, value)| {
                assert_eq!((c_output)(wire_id), Some(value));
            });
    }

    #[test]
    fn test_fq2_mul_by_constant_montgomery() {
        let mut circuit = Circuit::default();
        let a_wires = Fq2::new_bn(&mut circuit, true, false);

        let a_val = Fq2::random();
        let b_val = Fq2::random();
        let c_wires =
            Fq2::mul_by_constant_montgomery(&mut circuit, &a_wires, &Fq2::as_montgomery(b_val));

        c_wires.0.mark_as_output(&mut circuit);
        c_wires.1.mark_as_output(&mut circuit);

        let expected = Fq2::as_montgomery(a_val * b_val);

        let a_input = Fq2::get_wire_bits_fn(&a_wires, &Fq2::as_montgomery(a_val)).unwrap();
        let c_output = Fq2::get_wire_bits_fn(&c_wires, &expected).unwrap();

        circuit
            .simple_evaluate(a_input)
            .unwrap()
            .for_each(|(wire_id, value)| {
                assert_eq!((c_output)(wire_id), Some(value));
            });
    }

    #[test]
    fn test_fq2_mul_by_fq_montgomery() {
        let mut circuit = Circuit::default();
        let a_wires = Fq2::new_bn(&mut circuit, true, false);
        let b_wires = Fq::new_bn(&mut circuit, true, false);
        let c_wires = Fq2::mul_by_fq_montgomery(&mut circuit, &a_wires, &b_wires);

        c_wires.0.mark_as_output(&mut circuit);
        c_wires.1.mark_as_output(&mut circuit);

        let a_val = Fq2::random();
        let b_val = crate::gadgets::bn254::fq::tests::rnd();
        let expected = Fq2::as_montgomery(a_val * ark_bn254::Fq2::new(b_val, ark_bn254::Fq::ZERO));

        let a_input = Fq2::get_wire_bits_fn(&a_wires, &Fq2::as_montgomery(a_val)).unwrap();
        let b_input = Fq::get_wire_bits_fn(&b_wires, &Fq::as_montgomery(b_val)).unwrap();
        let c_output = Fq2::get_wire_bits_fn(&c_wires, &expected).unwrap();

        circuit
            .simple_evaluate(|wire_id| (a_input)(wire_id).or((b_input)(wire_id)))
            .unwrap()
            .for_each(|(wire_id, value)| {
                assert_eq!((c_output)(wire_id), Some(value));
            });
    }

    #[test]
    fn test_fq2_mul_by_constant_fq_montgomery() {
        let mut circuit = Circuit::default();
        let a_wires = Fq2::new_bn(&mut circuit, true, false);

        let a_val = Fq2::random();
        let b_val = crate::gadgets::bn254::fq::tests::rnd();
        let c_wires =
            Fq2::mul_by_constant_fq_montgomery(&mut circuit, &a_wires, &Fq::as_montgomery(b_val));

        c_wires.0.mark_as_output(&mut circuit);
        c_wires.1.mark_as_output(&mut circuit);

        let expected = Fq2::as_montgomery(a_val * ark_bn254::Fq2::new(b_val, ark_bn254::Fq::ZERO));

        let a_input = Fq2::get_wire_bits_fn(&a_wires, &Fq2::as_montgomery(a_val)).unwrap();
        let c_output = Fq2::get_wire_bits_fn(&c_wires, &expected).unwrap();

        circuit
            .simple_evaluate(a_input)
            .unwrap()
            .for_each(|(wire_id, value)| {
                assert_eq!((c_output)(wire_id), Some(value));
            });
    }

    #[test]
    fn test_fq2_mul_by_nonresidue() {
        let mut circuit = Circuit::default();
        let a_wires = Fq2::new_bn(&mut circuit, true, false);
        let c_wires = Fq2::mul_by_nonresidue(&mut circuit, &a_wires);

        c_wires.0.mark_as_output(&mut circuit);
        c_wires.1.mark_as_output(&mut circuit);

        let a_val = Fq2::random();
        let expected = ark_bn254::Fq6Config::mul_fp2_by_nonresidue(a_val);

        let a_input = Fq2::get_wire_bits_fn(&a_wires, &a_val).unwrap();
        let c_output = Fq2::get_wire_bits_fn(&c_wires, &expected).unwrap();

        circuit
            .simple_evaluate(a_input)
            .unwrap()
            .for_each(|(wire_id, value)| {
                assert_eq!((c_output)(wire_id), Some(value));
            });
    }

    #[test]
    fn test_fq2_square_montgomery() {
        let mut circuit = Circuit::default();
        let a_wires = Fq2::new_bn(&mut circuit, true, false);
        let c_wires = Fq2::square_montgomery(&mut circuit, &a_wires);

        c_wires.0.mark_as_output(&mut circuit);
        c_wires.1.mark_as_output(&mut circuit);

        let a_val = Fq2::random();
        let expected = Fq2::as_montgomery(a_val * a_val);

        let a_input = Fq2::get_wire_bits_fn(&a_wires, &Fq2::as_montgomery(a_val)).unwrap();
        let c_output = Fq2::get_wire_bits_fn(&c_wires, &expected).unwrap();

        circuit
            .simple_evaluate(a_input)
            .unwrap()
            .for_each(|(wire_id, value)| {
                assert_eq!((c_output)(wire_id), Some(value));
            });
    }

    #[test]
    fn test_fq2_inverse_montgomery() {
        let mut circuit = Circuit::default();
        let a_wires = Fq2::new_bn(&mut circuit, true, false);
        let c_wires = Fq2::inverse_montgomery(&mut circuit, &a_wires);

        c_wires.0.mark_as_output(&mut circuit);
        c_wires.1.mark_as_output(&mut circuit);

        let a_val = Fq2::random();
        let expected = Fq2::as_montgomery(a_val.inverse().unwrap());

        let a_input = Fq2::get_wire_bits_fn(&a_wires, &Fq2::as_montgomery(a_val)).unwrap();
        let c_output = Fq2::get_wire_bits_fn(&c_wires, &expected).unwrap();

        let actual_c = circuit
            .simple_evaluate(a_input)
            .unwrap()
            .collect::<HashMap<WireId, bool>>();

        assert_eq!(
            Fq2::to_bitmask(&c_wires, |wire_id| c_output(wire_id).unwrap()),
            Fq2::to_bitmask(&c_wires, |wire_id| *actual_c.get(&wire_id).unwrap())
        );
    }

    #[test]
    fn test_fq2_frobenius_montgomery() {
        let a_val = Fq2::random();

        // Test frobenius_map(0)
        {
            let mut circuit = Circuit::default();
            let a_wires = Fq2::new_bn(&mut circuit, true, false);
            let c_wires = Fq2::frobenius_montgomery(&mut circuit, &a_wires, 0);

            c_wires.0.mark_as_output(&mut circuit);
            c_wires.1.mark_as_output(&mut circuit);

            let expected = Fq2::as_montgomery(a_val.frobenius_map(0));

            let a_input = Fq2::get_wire_bits_fn(&a_wires, &Fq2::as_montgomery(a_val)).unwrap();
            let c_output = Fq2::get_wire_bits_fn(&c_wires, &expected).unwrap();

            circuit
                .simple_evaluate(a_input)
                .unwrap()
                .for_each(|(wire_id, value)| {
                    assert_eq!((c_output)(wire_id), Some(value));
                });
        }

        // Test frobenius_map(1)
        {
            let mut circuit = Circuit::default();
            let a_wires = Fq2::new_bn(&mut circuit, true, false);
            let c_wires = Fq2::frobenius_montgomery(&mut circuit, &a_wires, 1);

            c_wires.0.mark_as_output(&mut circuit);
            c_wires.1.mark_as_output(&mut circuit);

            let expected = Fq2::as_montgomery(a_val.frobenius_map(1));

            let a_input = Fq2::get_wire_bits_fn(&a_wires, &Fq2::as_montgomery(a_val)).unwrap();
            let c_output = Fq2::get_wire_bits_fn(&c_wires, &expected).unwrap();

            circuit
                .simple_evaluate(a_input)
                .unwrap()
                .for_each(|(wire_id, value)| {
                    assert_eq!((c_output)(wire_id), Some(value));
                });
        }
    }

    #[test]
    fn test_fq2_div6() {
        let mut circuit = Circuit::default();
        let a_wires = Fq2::new_bn(&mut circuit, true, false);
        let c_wires = Fq2::div6(&mut circuit, &a_wires);

        c_wires.0.mark_as_output(&mut circuit);
        c_wires.1.mark_as_output(&mut circuit);

        let a_val = Fq2::random();
        let expected = a_val / ark_bn254::Fq2::from(6u32);

        let a_input = Fq2::get_wire_bits_fn(&a_wires, &a_val).unwrap();
        let c_output = Fq2::get_wire_bits_fn(&c_wires, &expected).unwrap();

        circuit
            .simple_evaluate(a_input)
            .unwrap()
            .for_each(|(wire_id, value)| {
                assert_eq!((c_output)(wire_id), Some(value));
            });
    }

    #[test]
    fn test_fq2_norm_montgomery() {
        let mut circuit = Circuit::default();
        let c0_wires = Fq::new_bn(&mut circuit, true, false);
        let c1_wires = Fq::new_bn(&mut circuit, true, false);
        let norm_wires = Fq2::norm_montgomery(&mut circuit, &c0_wires, &c1_wires);

        norm_wires.mark_as_output(&mut circuit);

        let r_val = Fq2::random();
        let expected_norm = Fq::as_montgomery(ark_bn254::Fq::from(r_val.norm()));

        let c0_input = Fq::get_wire_bits_fn(&c0_wires, &Fq::as_montgomery(r_val.c0)).unwrap();
        let c1_input = Fq::get_wire_bits_fn(&c1_wires, &Fq::as_montgomery(r_val.c1)).unwrap();
        let norm_output = Fq::get_wire_bits_fn(&norm_wires, &expected_norm).unwrap();

        circuit
            .simple_evaluate(|wire_id| (c0_input)(wire_id).or((c1_input)(wire_id)))
            .unwrap()
            .for_each(|(wire_id, value)| {
                assert_eq!((norm_output)(wire_id), Some(value));
            });
    }

    #[test]
    fn test_fq2_sqrt_c1_is_zero_montgomery() {
        let mut circuit = Circuit::default();
        let a_wires = Fq2::new_bn(&mut circuit, true, false);
        let is_qr_wires = circuit.issue_input_wire();
        let c_wires = Fq2::sqrt_c1_zero_montgomery(&mut circuit, &a_wires, is_qr_wires);

        c_wires.0.mark_as_output(&mut circuit);
        c_wires.1.mark_as_output(&mut circuit);

        let mut r_val = Fq2::random();
        r_val.c1 = ark_bn254::Fq::ZERO;
        let expected = Fq2::as_montgomery(ark_bn254::Fq2::from(r_val.sqrt().unwrap()));

        let a_input = Fq2::get_wire_bits_fn(&a_wires, &Fq2::as_montgomery(r_val)).unwrap();
        let is_qr_input = move |_wire_id| { Some(r_val.c0.legendre().is_qr()) };
        let c_output = Fq2::get_wire_bits_fn(&c_wires, &expected).unwrap();

        circuit
            .simple_evaluate(|wire_id| (a_input)(wire_id).or((is_qr_input)(wire_id)))
            .unwrap()
            .for_each(|(wire_id, value)| {
                assert_eq!((c_output)(wire_id), Some(value));
            });
    }

    #[test]
    fn test_fq2_sqrt_general_montgomery() {
        let mut circuit = Circuit::default();
        let a_wires = Fq2::new_bn(&mut circuit, true, false);
    
        let r = Fq2::random();
        let rr = r * r;
    
        let c_wires = Fq2::sqrt_general_montgomery(&mut circuit, &a_wires);
    
        c_wires.0.mark_as_output(&mut circuit);
        c_wires.1.mark_as_output(&mut circuit);
    
        let expected = rr.sqrt().unwrap();
    
        let a_input = Fq2::get_wire_bits_fn(&a_wires, &Fq2::as_montgomery(rr)).unwrap();
        let c_output = Fq2::get_wire_bits_fn(&c_wires, &Fq2::as_montgomery(expected)).unwrap();
    
        circuit
            .simple_evaluate(|wire_id| (a_input)(wire_id))
            .unwrap()
            .for_each(|(wire_id, value)| {
                assert_eq!((c_output)(wire_id), Some(value));
            });
    }
}<|MERGE_RESOLUTION|>--- conflicted
+++ resolved
@@ -3,15 +3,11 @@
 use rand::{Rng, rng};
 
 use crate::{
-    Circuit, WireId,
+    Circuit, CircuitContext, Gate, WireId,
     gadgets::{
         bigint::{self, BigIntWires, select},
         bn254::{fp254impl::Fp254Impl, fq::Fq},
-<<<<<<< HEAD
     },
-=======
-    }, Circuit, Gate, WireId
->>>>>>> d4895aeb
 };
 
 pub type Pair<T> = (T, T);
