use std::str::FromStr;

use ark_ff::{AdditiveGroup, Field, PrimeField};
use num_bigint::{BigInt, BigUint};
use num_traits::{One, Zero};

use super::super::bigint::{self, BigIntWires};
use crate::{
    Circuit, CircuitContext, Gate, WireId, gadgets::bigint::select,
    math::montgomery::calculate_montgomery_constants,
};

/// Core trait for BN254 field implementation with 254-bit prime field arithmetic
/// Provides constants and operations for field elements in Montgomery form
pub trait Fp254Impl {
    /// The prime modulus for the field
    const MODULUS: &'static str;

    /// Montgomery constant R = 2^254
    const MONTGOMERY_R: &'static str =
        "28948022309329048855892746252171976963317496166410141009864396001978282409984";

    /// MODULUS^-1 modulo R  
    const MONTGOMERY_M_INVERSE: &'static str;

    /// R^-1 modulo MODULUS
    const MONTGOMERY_R_INVERSE: &'static str;

    /// Number of bits in field elements
    const N_BITS: usize;

    /// (MODULUS+1)/4 for square root operations
    const MODULUS_ADD_1_DIV_4: &'static str =
        "5472060717959818805561601436314318772174077789324455915672259473661306552146";

    /// Convert modulus string to BigUint
    fn modulus_as_biguint() -> BigUint {
        BigUint::from_str(Self::MODULUS).unwrap()
    }

    /// Convert Montgomery R to BigUint
    fn montgomery_r_as_biguint() -> BigUint {
        BigUint::from_str(Self::MONTGOMERY_R).unwrap()
    }

    /// Convert Montgomery modulus inverse to BigUint
    fn montgomery_m_inverse_as_biguint() -> BigUint {
        BigUint::from_str(Self::MONTGOMERY_M_INVERSE).unwrap()
    }

    /// Convert Montgomery R inverse to BigUint
    fn montgomery_r_inverse_as_biguint() -> BigUint {
        BigUint::from_str(Self::MONTGOMERY_R_INVERSE).unwrap()
    }

    /// Calculate 2^N_BITS - MODULUS
    fn not_modulus_as_biguint() -> BigUint {
        let p = Self::modulus_as_biguint();
        let a = BigUint::from(2u32).pow(Self::N_BITS.try_into().unwrap());
        a - p
    }

    /// Half of the modulus for efficient division by 2
    fn half_modulus() -> BigUint;

    /// One third of the modulus for division by 6
    fn one_third_modulus() -> BigUint;

    /// Two thirds of the modulus for division by 6
    fn two_third_modulus() -> BigUint;

    /// Validate Montgomery constants are correct
    fn validate_montgomery_constants() -> bool {
        let modulus = Self::modulus_as_biguint();
        let r = Self::montgomery_r_as_biguint();
        let (r_inv_calc, m_inv_calc) = calculate_montgomery_constants(modulus.clone(), r.clone());

        let r_inv_expected = Self::montgomery_r_inverse_as_biguint();
        let m_inv_expected = Self::montgomery_m_inverse_as_biguint();

        r_inv_calc == r_inv_expected && m_inv_calc == m_inv_expected
    }

    fn equal_constant<C: CircuitContext>(
        circuit: &mut C,
        a: &BigIntWires,
        b: &ark_bn254::Fq,
    ) -> WireId {
        bigint::equal_constant(circuit, a, &BigUint::from(b.into_bigint()))
    }

    fn add<C: CircuitContext>(circuit: &mut C, a: &BigIntWires, b: &BigIntWires) -> BigIntWires {
        assert_eq!(a.len(), Self::N_BITS);
        assert_eq!(b.len(), Self::N_BITS);

        let mut wires1 = bigint::add_generic(circuit, a, b);
        let u = wires1.pop().unwrap();

        let mut wires2 = bigint::add_constant(circuit, &wires1, &Self::not_modulus_as_biguint());

        wires2.pop();

        let v = bigint::less_than_constant(circuit, &wires1, &Self::modulus_as_biguint());
        let s = circuit.issue_wire();

        circuit.add_gate(Gate::and_variant(u, v, s, [true, false, false]));

        bigint::select(circuit, &wires1, &wires2, s)
    }

    fn add_constant<C: CircuitContext>(
        circuit: &mut C,
        a: &BigIntWires,
        b: &ark_bn254::Fq,
    ) -> BigIntWires {
        assert_eq!(a.len(), Self::N_BITS);
        if b.is_zero() {
            return a.clone();
        }

        let mut wires_1 = bigint::add_constant(circuit, a, &BigUint::from(*b));
        let u = wires_1.pop().unwrap();
        let mut wires_2 = bigint::add_constant(circuit, &wires_1, &Self::not_modulus_as_biguint());

        wires_2.pop();

        let v = bigint::less_than_constant(circuit, &wires_1, &Self::modulus_as_biguint());

        let s = circuit.issue_wire();

        circuit.add_gate(Gate::and_variant(u, v, s, [true, false, false]));

        bigint::select(circuit, &wires_1, &wires_2, s)
    }

    /// Field subtraction: (a - b) mod p
    fn sub<C: CircuitContext>(circuit: &mut C, a: &BigIntWires, b: &BigIntWires) -> BigIntWires {
        assert_eq!(a.len(), Self::N_BITS);
        assert_eq!(b.len(), Self::N_BITS);

        let neg_b = Self::neg(circuit, b);
        Self::add(circuit, a, &neg_b)
    }

    /// Field negation: (-a) mod p
    fn neg<C: CircuitContext>(circuit: &mut C, a: &BigIntWires) -> BigIntWires {
        assert_eq!(a.len(), Self::N_BITS);

        let not_a = BigIntWires::new(circuit, a.len(), false, false);
        not_a.iter().zip(a.iter()).for_each(|(not_a, a_i)| {
            circuit.add_gate(Gate::xor(*a_i, C::TRUE_WIRE, *not_a));
        });

        Self::add_constant(
            circuit,
            &not_a,
            &(ark_bn254::Fq::from(1) - ark_bn254::Fq::from(Self::not_modulus_as_biguint())),
        )
    }

    /// Field doubling: (2 * a) mod p
    fn double<C: CircuitContext>(circuit: &mut C, a: &BigIntWires) -> BigIntWires {
        assert_eq!(a.len(), Self::N_BITS);

        let shift_wire = C::FALSE_WIRE;

        let mut shifted_a = a.clone();
        let u = shifted_a.pop().unwrap();
        shifted_a.insert(0, shift_wire);

        let mut wires_2 =
            bigint::add_constant(circuit, &shifted_a, &Self::not_modulus_as_biguint());
        wires_2.pop();

        let v = bigint::less_than_constant(circuit, &shifted_a, &Self::modulus_as_biguint());

        let s = circuit.issue_wire();
        circuit.add_gate(Gate::and_variant(u, v, s, [true, false, false]));

        bigint::select(circuit, &shifted_a, &wires_2, s)
    }

    /// Field halving: (a / 2) mod p
    fn half<C: CircuitContext>(circuit: &mut C, a: &BigIntWires) -> BigIntWires {
        assert_eq!(a.len(), Self::N_BITS);

        let selector = a.get(0).unwrap();
        let wires_1 = bigint::half(circuit, a);
        let wires_2 = bigint::add_constant_without_carry(circuit, &wires_1, &Self::half_modulus());

        bigint::select(circuit, &wires_2, &wires_1, selector)
    }

    /// Montgomery multiplication for circuit wires
    ///
    /// Performs multiplication of two field elements in Montgomery form:
    /// `(a_mont * b_mont) * R^-1 mod p` where both inputs are in Montgomery form.
    /// The result is also in Montgomery form.
    ///
    /// # Arguments
    /// * `circuit` - Circuit to add gates to
    /// * `a` - First operand in Montgomery form
    /// * `b` - Second operand in Montgomery form
    ///
    /// # Returns
    /// Product in Montgomery form
    fn mul_montgomery<C: CircuitContext>(
        circuit: &mut C,
        a: &BigIntWires,
        b: &BigIntWires,
    ) -> BigIntWires {
        assert_eq!(a.len(), Self::N_BITS);
        assert_eq!(b.len(), Self::N_BITS);

        let mul_result = bigint::mul(circuit, a, b);
        Self::montgomery_reduce(circuit, &mul_result)
    }

    /// Convert field element to Montgomery form
    ///
    /// # Arguments
    /// * `a` - Field element in standard form
    ///
    /// # Returns
    /// Field element in Montgomery form (a * R mod p)
    fn as_montgomery(a: ark_bn254::Fq) -> ark_bn254::Fq {
        a * ark_bn254::Fq::from(Self::montgomery_r_as_biguint())
    }

    /// Montgomery multiplication by constant for circuit wires
    ///
    /// Multiplies a Montgomery form wire by a standard form constant:
    /// `(a_mont * b) * R^-1 mod p` where `a_mont` is in Montgomery form and `b` is standard.
    /// The result is in Montgomery form.
    ///
    /// # Arguments
    /// * `circuit` - Circuit to add gates to
    /// * `a` - Wire in Montgomery form
    /// * `b` - Constant in standard form
    ///
    /// # Returns
    /// Product in Montgomery form
    fn mul_by_constant_montgomery<C: CircuitContext>(
        circuit: &mut C,
        a: &BigIntWires,
        b: &ark_bn254::Fq,
    ) -> BigIntWires {
        assert_eq!(a.len(), Self::N_BITS);

        if b == &ark_bn254::Fq::ZERO {
            return BigIntWires::new_constant(circuit, a.len(), &BigUint::zero()).unwrap();
        }

        if b == &Self::as_montgomery(ark_bn254::Fq::ONE) {
            return a.clone();
        }

        let mul_circuit = bigint::mul_by_constant(circuit, a, &b.into_bigint().into());

        Self::montgomery_reduce(circuit, &mul_circuit)
    }

    /// Montgomery squaring for circuit wires
    ///
    /// Computes the square of a Montgomery form element:
    /// `(a_mont * a_mont) * R^-1 mod p` where input is in Montgomery form.
    /// The result is also in Montgomery form.
    ///
    /// # Arguments
    /// * `circuit` - Circuit to add gates to  
    /// * `a` - Wire in Montgomery form
    ///
    /// # Returns
    /// Square in Montgomery form
    fn square_montgomery<C: CircuitContext>(circuit: &mut C, a: &BigIntWires) -> BigIntWires {
        Self::mul_montgomery(circuit, a, a)
    }

    /// Montgomery reduction for circuit wires
    ///
    /// Reduces a double-width product to single-width Montgomery form.
    /// Takes a 508-bit result from multiplication and reduces it to 254-bit Montgomery form
    /// using the Montgomery reduction algorithm: `x * R^-1 mod p`.
    ///
    /// This is the core operation that enables efficient Montgomery multiplication.
    ///
    /// # Arguments
    /// * `circuit` - Circuit to add gates to
    /// * `x` - Double-width (508-bit) multiplication result
    ///
    /// # Returns
    /// Single-width (254-bit) result in Montgomery form
    fn montgomery_reduce<C: CircuitContext>(circuit: &mut C, x: &BigIntWires) -> BigIntWires {
        assert_eq!(x.len(), 2 * Self::N_BITS);

        let (x_low, x_high) = x.clone().split_at(254);

        let q = bigint::mul_by_constant_modulo_power_two(
            circuit,
            &x_low,
            &Self::montgomery_m_inverse_as_biguint(),
            254,
        );

        let sub = bigint::mul_by_constant(circuit, &q, &Self::modulus_as_biguint())
            .split_at(254)
            .1
            .truncate(254);

        let bound_check = bigint::greater_than(circuit, &sub, &x_high);

        let modulus_as_biguint =
            BigIntWires::new_constant(circuit, x_high.len(), &Self::modulus_as_biguint()).unwrap();

        let subtract_if_too_much = bigint::self_or_zero(circuit, &modulus_as_biguint, bound_check);

        let new_sub = bigint::sub_generic_without_borrow(circuit, &sub, &subtract_if_too_much);

        bigint::sub_generic_without_borrow(circuit, &x_high, &new_sub)
    }

    /// Modular inverse using extended Euclidean algorithm
    fn inverse<C: CircuitContext>(circuit: &mut C, a: &BigIntWires) -> BigIntWires {
        assert_eq!(a.len(), Self::N_BITS);

        let (odd_part, mut even_part) = bigint::odd_part(circuit, a);

        // initialize value for wires
        let neg_odd_part = Self::neg(circuit, &odd_part);
        let mut u = Self::half(circuit, &neg_odd_part);
        let mut v = odd_part;

        let mut k = BigIntWires::new_constant(circuit, a.len(), &BigUint::from(ark_bn254::Fq::ONE))
            .unwrap();

        let mut r = BigIntWires::new_constant(circuit, a.len(), &BigUint::from(ark_bn254::Fq::ONE))
            .unwrap();

        let mut s = BigIntWires::new_constant(
            circuit,
            a.len(),
            &BigUint::from(ark_bn254::Fq::ONE + ark_bn254::Fq::ONE),
        )
        .unwrap();

        for _ in 0..2 * Self::N_BITS {
            let not_x1 = u.get(0).unwrap();
            let not_x2 = v.get(0).unwrap();

            //let x1 = circuit.issue_wire();
            //let x2 = circuit.issue_wire();
            //circuit.add(Gate::not(x1x.clone(), x1.clone()));
            //circuit.add(Gate::not(x2x.clone(), x2.clone()));
            let x3 = bigint::greater_than(circuit, &u, &v);

            //let p1 = x1.clone();
            //let not_x1 = circuit.issue_wire();
            //circuit.add(Gate::not(x1.clone(), not_x1.clone()));
            let p2 = circuit.issue_wire();
            circuit.add_gate(Gate::and_variant(not_x1, not_x2, p2, [false, true, false]));
            let p3 = circuit.issue_wire();
            //let not_x2 = circuit.issue_wire();
            //circuit.add(Gate::not(x2, not_x2.clone()));
            let wires_2 = circuit.issue_wire();
            circuit.add_gate(Gate::and(not_x1, not_x2, wires_2));
            circuit.add_gate(Gate::and(wires_2, x3, p3));
            let p4 = circuit.issue_wire();
            circuit.add_gate(Gate::nimp(wires_2, x3, p4));

            //part1
            let u1 = bigint::half(circuit, &u);
            let v1 = v.clone();
            let r1 = r.clone();
            let s1 = bigint::double_without_overflow(circuit, &s);
            let k1 = bigint::add_constant_without_carry(circuit, &k, &BigUint::one());

            // part2
            let u2 = u.clone();
            let v2 = bigint::half(circuit, &v);
            let r2 = bigint::double_without_overflow(circuit, &r);
            let s2 = s.clone();
            let k2 = bigint::add_constant_without_carry(circuit, &k, &BigUint::one());

            // part3
            let u3 = bigint::sub_generic_without_borrow(circuit, &u1, &v2);
            let v3 = v.clone();
            let r3 = bigint::add_without_carry(circuit, &r, &s);
            let s3 = bigint::double_without_overflow(circuit, &s);
            let k3 = bigint::add_constant_without_carry(circuit, &k, &BigUint::one());

            // part4
            let u4 = u.clone();
            let v4 = bigint::sub_generic_without_borrow(circuit, &v2, &u1);
            let r4 = bigint::double_without_overflow(circuit, &r);
            let s4 = bigint::add_without_carry(circuit, &r, &s);
            let k4 = bigint::add_constant_without_carry(circuit, &k, &BigUint::one());

            // calculate new u
            let wire_u_1 = bigint::self_or_zero_inv(circuit, &u1, not_x1);
            let wire_u_2 = bigint::self_or_zero(circuit, &u2, p2);
            let wire_u_3 = bigint::self_or_zero(circuit, &u3, p3);
            let wire_u_4 = bigint::self_or_zero(circuit, &u4, p4);

            let add_u_1 = bigint::add_without_carry(circuit, &wire_u_1, &wire_u_2);
            let add_u_2 = bigint::add_without_carry(circuit, &add_u_1, &wire_u_3);
            let new_u = bigint::add_without_carry(circuit, &add_u_2, &wire_u_4);

            // calculate new v
            let wire_v_1 = bigint::self_or_zero_inv(circuit, &v1, not_x1);
            let wire_v_2 = bigint::self_or_zero(circuit, &v2, p2);
            let wire_v_3 = bigint::self_or_zero(circuit, &v3, p3);
            let wire_v_4 = bigint::self_or_zero(circuit, &v4, p4);

            let add_v_1 = bigint::add_without_carry(circuit, &wire_v_1, &wire_v_2);
            let add_v_2 = bigint::add_without_carry(circuit, &add_v_1, &wire_v_3);
            let new_v = bigint::add_without_carry(circuit, &add_v_2, &wire_v_4);

            // calculate new r
            let wire_r_1 = bigint::self_or_zero_inv(circuit, &r1, not_x1);
            let wire_r_2 = bigint::self_or_zero(circuit, &r2, p2);
            let wire_r_3 = bigint::self_or_zero(circuit, &r3, p3);
            let wire_r_4 = bigint::self_or_zero(circuit, &r4, p4);

            let add_r_1 = bigint::add_without_carry(circuit, &wire_r_1, &wire_r_2);
            let add_r_2 = bigint::add_without_carry(circuit, &add_r_1, &wire_r_3);
            let new_r = bigint::add_without_carry(circuit, &add_r_2, &wire_r_4);

            // calculate new s
            let wire_s_1 = bigint::self_or_zero_inv(circuit, &s1, not_x1);
            let wire_s_2 = bigint::self_or_zero(circuit, &s2, p2);
            let wire_s_3 = bigint::self_or_zero(circuit, &s3, p3);
            let wire_s_4 = bigint::self_or_zero(circuit, &s4, p4);

            let add_s_1 = bigint::add_without_carry(circuit, &wire_s_1, &wire_s_2);
            let add_s_2 = bigint::add_without_carry(circuit, &add_s_1, &wire_s_3);
            let new_s = bigint::add_without_carry(circuit, &add_s_2, &wire_s_4);

            // calculate new k
            let wire_k_1 = bigint::self_or_zero_inv(circuit, &k1, not_x1);
            let wire_k_2 = bigint::self_or_zero(circuit, &k2, p2);
            let wire_k_3 = bigint::self_or_zero(circuit, &k3, p3);
            let wire_k_4 = bigint::self_or_zero(circuit, &k4, p4);

            let add_k_1 = bigint::add_without_carry(circuit, &wire_k_1, &wire_k_2);
            let add_k_2 = bigint::add_without_carry(circuit, &add_k_1, &wire_k_3);
            let new_k = bigint::add_without_carry(circuit, &add_k_2, &wire_k_4);

            // set new values

            let v_equals_one = bigint::equal_constant(circuit, &v, &BigUint::one());

            u = bigint::select(circuit, &u, &new_u, v_equals_one);
            v = bigint::select(circuit, &v, &new_v, v_equals_one);
            r = bigint::select(circuit, &r, &new_r, v_equals_one);
            s = bigint::select(circuit, &s, &new_s, v_equals_one);
            k = bigint::select(circuit, &k, &new_k, v_equals_one);
        }

        // divide result by even part
        for _ in 0..Self::N_BITS {
            let updated_s = Self::half(circuit, &s);
            let updated_even_part = Self::half(circuit, &even_part);

            let selector = bigint::equal_constant(circuit, &even_part, &BigUint::one());

            s = bigint::select(circuit, &s, &updated_s, selector);
            even_part = bigint::select(circuit, &even_part, &updated_even_part, selector);
        }

        // divide result by 2^k
        for _ in 0..2 * Self::N_BITS {
            let updated_s = Self::half(circuit, &s);
            let updated_k = Self::add_constant(circuit, &k, &ark_bn254::Fq::from(-1));

            let selector = Self::equal_constant(circuit, &k, &ark_bn254::Fq::ZERO);

            s = bigint::select(circuit, &s, &updated_s, selector);
            k = bigint::select(circuit, &k, &updated_k, selector);
        }

        s
    }

    /// Modular inverse in Montgomery form for circuit wires
    ///
    /// Computes the modular inverse of a Montgomery form element.
    /// Given `a_mont` in Montgomery form, returns `a_mont^-1` also in Montgomery form.
    ///
    /// The implementation first converts to standard form, computes the inverse,
    /// then converts back to Montgomery form with appropriate scaling.
    ///
    /// # Arguments
    /// * `circuit` - Circuit to add gates to
    /// * `a` - Wire in Montgomery form (must be non-zero)
    ///
    /// # Returns
    /// Modular inverse in Montgomery form
    ///
    /// # Panics
    /// Will panic if the input is zero (no modular inverse exists)
    fn inverse_montgomery<C: CircuitContext>(circuit: &mut C, a: &BigIntWires) -> BigIntWires {
        let b = Self::inverse(circuit, a);

        Self::mul_by_constant_montgomery(
            circuit,
            &b,
            &(ark_bn254::Fq::from(Self::montgomery_r_as_biguint()).square()
                * ark_bn254::Fq::from(Self::montgomery_r_as_biguint())),
        )
    }

    /// Exponentiation by constant in Montgomery form
    fn exp_by_constant_montgomery<C: CircuitContext>(
        circuit: &mut C,
        a: &BigIntWires,
        exp: &BigUint,
    ) -> BigIntWires {
        if exp.is_zero() {
            return BigIntWires::new_constant(circuit, a.len(), &BigUint::one()).unwrap();
        }

        if exp.is_one() {
            return a.clone();
        }

        let b_bits = bigint::bits_from_biguint(exp);
        let len = b_bits.len();
        let mut i = len - 1;
        while !b_bits[i] {
            i -= 1;
        }

        let mut result = a.clone();
        for b_bit in b_bits.iter().rev().skip(len - i) {
            let result_square = Self::square_montgomery(circuit, &result);
            if *b_bit {
                result = Self::mul_montgomery(circuit, a, &result_square);
            } else {
                result = result_square;
            }
        }

        result
    }

    fn triple<C: CircuitContext>(circuit: &mut C, a: &BigIntWires) -> BigIntWires {
        assert_eq!(a.len(), Self::N_BITS);
        let a_2 = Self::double(circuit, a);
        Self::add(circuit, &a_2, a)
    }

    fn div6<C: CircuitContext>(circuit: &mut C, a: &BigIntWires) -> BigIntWires {
        assert_eq!(a.len(), Self::N_BITS);

        let half = Self::half(circuit, a);
        let mut result = BigIntWires::new(circuit, a.len(), false, false);
        let mut r1 = C::FALSE_WIRE;
        let mut r2 = C::FALSE_WIRE;

        for i in 0..Self::N_BITS {
            // msb to lsb
            let j = Self::N_BITS - 1 - i;

            // result wire
            let r2_and_hj = circuit.issue_wire();

            circuit.add_gate(Gate::and(r2, half.get(j).unwrap(), r2_and_hj));
            let result_wire = circuit.issue_wire();

            circuit.add_gate(Gate::or(r1, r2_and_hj, result_wire));

            result.set(j, result_wire);

            //let not_hj = circuit.issue_wire();
            //circuit.add_gate(Gate::not(half[j].clone(), not_hj.clone()));
            //r1 = circuit.selector(not_r2.clone(), r2.clone(), result_wire.clone());
            let new_r1 = circuit.issue_wire();
            circuit.add_gate(Gate::xor(r2, result_wire, new_r1));
            r1 = new_r1;

            //let not_r2 = circuit.issue_wire();
            //circuit.add_gate(Gate::not(r2.clone(), not_r2.clone()));
            //r2 = circuit.selector(not_hj.clone(), half[j].clone(), result_wire.clone());
            let new_r2 = circuit.issue_wire();
            circuit.add_gate(Gate::xor(half.get(j).unwrap(), result_wire, new_r2));
            r2 = new_r2;

            // special case if 1 0 0 then 0 1 instead of 1 1 so we need to not r1 if 1 0 0 is the case

            let edge_case = circuit.issue_wire();
            circuit.add_gate(Gate::nimp(result_wire, half.get(j).unwrap(), edge_case));

            //let not_r1 = circuit.issue_wire();
            //circuit.add_gate(Gate::not(r1.clone(), not_r1));
            //r1 = circuit.selector(not_r1.clone(), r1.clone(), edge_case);
            let new_r1 = circuit.issue_wire();
            circuit.add_gate(Gate::xor(r1, edge_case, new_r1));
            r1 = new_r1;
        }
        // residue for r2
        let result_plus_one_third =
            bigint::add_constant_without_carry(circuit, &result, &Self::one_third_modulus());

        result = bigint::select(circuit, &result_plus_one_third, &result, r2);
        // residue for r1
        let result_plus_two_third =
            bigint::add_constant_without_carry(circuit, &result, &Self::two_third_modulus());

        bigint::select(circuit, &result_plus_two_third, &result, r1)
    }

<<<<<<< HEAD
    fn multiplexer<C: CircuitContext>(
        circuit: &mut C,
        a: &[&BigIntWires],
=======
    fn multiplexer(
        circuit: &mut Circuit,
        a: &[BigIntWires],
>>>>>>> d4895aeb
        s: &[WireId],
        w: usize,
    ) -> BigIntWires {
        bigint::multiplexer(circuit, a, s, w)
    }
}<|MERGE_RESOLUTION|>--- conflicted
+++ resolved
@@ -609,15 +609,9 @@
         bigint::select(circuit, &result_plus_two_third, &result, r1)
     }
 
-<<<<<<< HEAD
     fn multiplexer<C: CircuitContext>(
         circuit: &mut C,
-        a: &[&BigIntWires],
-=======
-    fn multiplexer(
-        circuit: &mut Circuit,
         a: &[BigIntWires],
->>>>>>> d4895aeb
         s: &[WireId],
         w: usize,
     ) -> BigIntWires {
