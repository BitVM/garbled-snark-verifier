use std::str::FromStr;

use ark_ff::{Field, PrimeField, UniformRand};
use bitvec::vec::BitVec;
use num_bigint::BigUint;
use rand::{rng, Rng};

use super::super::{bigint::BigIntWires, bn254::fp254impl::Fp254Impl};
use crate::{
    Circuit, WireId,
    core::wire,
<<<<<<< HEAD
    gadgets::{self, bigint},
=======
    gadgets::{self, bigint::{self, Error}},
    Circuit, WireId,
>>>>>>> d4895aeb
};

/// BN254 base field Fq implementation
pub struct Fq;

impl Fp254Impl for Fq {
    const MODULUS: &'static str =
        "21888242871839275222246405745257275088696311157297823662689037894645226208583";
    const MONTGOMERY_M_INVERSE: &'static str =
        "4759646384140481320982610724935209484903937857060724391493050186936685796471";
    const MONTGOMERY_R_INVERSE: &'static str =
        "18289368484950178621272022062020525048389989670507786348948026221581485535495";
    const N_BITS: usize = 254;

    fn half_modulus() -> BigUint {
        BigUint::from(ark_bn254::Fq::from(1) / ark_bn254::Fq::from(2))
    }

    fn one_third_modulus() -> BigUint {
        BigUint::from(ark_bn254::Fq::from(1) / ark_bn254::Fq::from(3))
    }

    fn two_third_modulus() -> BigUint {
        BigUint::from(ark_bn254::Fq::from(2) / ark_bn254::Fq::from(3))
    }
}

impl Fq {
    pub fn random() -> ark_bn254::Fq {
        let bytes: [u8; 31] = rng().random();
        ark_bn254::Fq::from_random_bytes(&bytes).unwrap()
    }

    pub fn new_constant(circuit: &mut Circuit, u: &ark_bn254::Fq) -> Result<BigIntWires, Error> {
        Ok(BigIntWires::new_constant(circuit, Self::N_BITS, &BigUint::from(u.into_bigint()))?)
    }
    
    /// Create new field element wires
    pub fn new_bn(circuit: &mut Circuit, is_input: bool, is_output: bool) -> BigIntWires {
        BigIntWires::new(circuit, Self::N_BITS, is_input, is_output)
    }

    pub fn get_wire_bits_fn(
        wires: &BigIntWires,
        value: &ark_bn254::Fq,
    ) -> Result<impl Fn(WireId) -> Option<bool> + use<>, gadgets::bigint::Error> {
        wires.get_wire_bits_fn(&BigUint::from(value.into_bigint()))
    }

    /// Convert a field element to Montgomery form
    ///
    /// Montgomery form represents a field element `a` as `a * R mod p` where R = 2^254.
    /// This form enables efficient modular multiplication using Montgomery reduction.
    ///
    /// # Arguments
    /// * `a` - Field element in standard form
    ///
    /// # Returns
    /// Field element in Montgomery form (a * R mod p)
    pub fn as_montgomery(a: ark_bn254::Fq) -> ark_bn254::Fq {
        a * ark_bn254::Fq::from(Self::montgomery_r_as_biguint())
    }

    /// Convert a field element from Montgomery form to standard form
    ///
    /// Converts a Montgomery form element `a_mont = a * R mod p` back to standard form `a`.
    ///
    /// # Arguments  
    /// * `a` - Field element in Montgomery form
    ///
    /// # Returns
    /// Field element in standard form
    pub fn from_montgomery(a: ark_bn254::Fq) -> ark_bn254::Fq {
        a / ark_bn254::Fq::from(Self::montgomery_r_as_biguint())
    }

    pub fn to_bits(u: ark_bn254::Fq) -> Vec<bool> {
        let mut bytes = BigUint::from(u).to_bytes_le();
        bytes.extend(vec![0_u8; 32 - bytes.len()]);
        let mut bits = Vec::new();
        for byte in bytes {
            for i in 0..8 {
                bits.push(((byte >> i) & 1) == 1)
            }
        }
        bits.pop();
        bits.pop();
        bits
    }

    pub fn from_bits(bits: Vec<bool>) -> ark_bn254::Fq {
        let zero = BigUint::ZERO;
        let one = BigUint::from(1_u8);
        let mut u = zero.clone();
        for bit in bits.iter().rev() {
            u = u.clone() + u.clone() + if *bit { one.clone() } else { zero.clone() };
        }
        ark_bn254::Fq::from(u)
    }

    pub fn wires(circuit: &mut Circuit) -> BigIntWires {
        BigIntWires::new(circuit, Self::N_BITS, false, false)
    }

    // Check if field element is quadratic non-residue in Montgomery form
    pub fn is_qnr_montgomery(circuit: &mut Circuit, x: &BigIntWires) -> WireId {
        // y = x^((p - 1)/2)
        let y = Fq::exp_by_constant_montgomery(
            circuit,
            &x,
            &BigUint::from(ark_bn254::Fq::MODULUS_MINUS_ONE_DIV_TWO),
        );

        let neg_one_mont =
            BigIntWires::new_constant(circuit, Self::N_BITS, &BigUint::from(-ark_bn254::Fq::ONE))
                .unwrap();

        bigint::equal(circuit, &y, &neg_one_mont)
    }

    /// Square root in Montgomery form (assuming input is quadratic residue)
    pub fn sqrt_montgomery(circuit: &mut Circuit, a: &BigIntWires) -> BigIntWires {
        assert_eq!(a.len(), Self::N_BITS);

        Self::exp_by_constant_montgomery(
            circuit,
            a,
            &BigUint::from_str(Self::MODULUS_ADD_1_DIV_4).unwrap(),
        )
    }
}

#[cfg(test)]
pub(super) mod tests {
    use std::collections::HashMap;

    use ark_ff::AdditiveGroup;
    use rand::Rng;
    use test_log::test;

    use super::*;
    use crate::test_utils::trng;

    pub fn rnd() -> ark_bn254::Fq {
        loop {
            if let Some(bn) = ark_bn254::Fq::from_random_bytes(&trng().random::<[u8; 32]>()) {
                return bn;
            }
        }
    }

    #[test]
    fn test_fq_random() {
        let u = rnd();
        println!("u: {u:?}");
        let b = Fq::to_bits(u);
        let v = Fq::from_bits(b);
        println!("v: {v:?}");
        assert_eq!(u, v);
    }

    /// Macro to simplify field operation tests
    macro_rules! test_fq {
        // Unary operation: test_fq!(neg, Fq::neg, |a| -a)
        (unary $name:ident, $op:expr, $ark_op:expr) => {
            #[test_log::test]
            fn $name() {
                let mut circuit = Circuit::default();
                let a = Fq::new_bn(&mut circuit, true, false);
                let c = $op(&mut circuit, &a);
                c.mark_as_output(&mut circuit);

                let a_v = rnd();
                let expected = $ark_op(a_v);

                let a_input = Fq::get_wire_bits_fn(&a, &a_v).unwrap();
                let c_output = Fq::get_wire_bits_fn(&c, &expected).unwrap();
                circuit
                    .simple_evaluate(|wire_id| (a_input)(wire_id))
                    .unwrap()
                    .for_each(|(wire_id, value)| {
                        assert_eq!((c_output)(wire_id), Some(value));
                    });
            }
        };

        // Binary operation: test_fq!(binary add, Fq::add, |a, b| a + b)
        (binary $name:ident, $op:expr, $ark_op:expr) => {
            #[test_log::test]
            fn $name() {
                let mut circuit = Circuit::default();
                let a = Fq::new_bn(&mut circuit, true, false);
                let b = Fq::new_bn(&mut circuit, true, false);
                let c = $op(&mut circuit, &a, &b);
                c.mark_as_output(&mut circuit);

                let a_v = rnd();
                let b_v = rnd();
                let expected = $ark_op(a_v, b_v);

                let a_input = Fq::get_wire_bits_fn(&a, &a_v).unwrap();
                let b_input = Fq::get_wire_bits_fn(&b, &b_v).unwrap();
                let c_output = Fq::get_wire_bits_fn(&c, &expected).unwrap();

                circuit
                    .simple_evaluate(|wire_id| (a_input)(wire_id).or((b_input)(wire_id)))
                    .unwrap()
                    .for_each(|(wire_id, value)| {
                        assert_eq!((c_output)(wire_id), Some(value));
                    });
            }
        };

        // Constant operation: test_fq!(constant add_constant, Fq::add_constant, |a, b| a + b)
        (constant $name:ident, $op:expr, $ark_op:expr) => {
            #[test_log::test]
            fn $name() {
                let mut circuit = Circuit::default();
                let a = Fq::new_bn(&mut circuit, true, false);
                let b_v = rnd();
                let c = $op(&mut circuit, &a, &b_v);
                c.mark_as_output(&mut circuit);

                let a_v = rnd();
                let expected = $ark_op(a_v, b_v);

                let a_input = Fq::get_wire_bits_fn(&a, &a_v).unwrap();
                let c_output = Fq::get_wire_bits_fn(&c, &expected).unwrap();

                circuit
                    .simple_evaluate(|wire_id| (a_input)(wire_id))
                    .unwrap()
                    .for_each(|(wire_id, value)| {
                        assert_eq!((c_output)(wire_id), Some(value));
                    });
            }
        };

        // Custom assertion: test_fq!(custom div6, Fq::div6, |a, c| c + c + c + c + c + c == a)
        (custom $name:ident, $op:expr, $check:expr) => {
            #[test_log::test]
            fn $name() {
                let mut circuit = Circuit::default();
                let a = Fq::new_bn(&mut circuit, true, false);
                let c = $op(&mut circuit, &a);
                c.mark_as_output(&mut circuit);

                let a_v = rnd();

                let a_input = Fq::get_wire_bits_fn(&a, &a_v).unwrap();

                circuit
                    .simple_evaluate(|wire_id| (a_input)(wire_id))
                    .unwrap()
                    .for_each(|(wire_id, value)| {
                        if let Some(c_bit) = circuit.get_wire_value(wire_id) {
                            let c_wire = BigIntWires::from_wire_values(&circuit, c_bit);
                            if let Ok(c_value) = Fq::get_wire_bits_fn(&c_wire, &ark_bn254::Fq::ZERO)
                            {
                                assert!($check(a_v /* extracted c value */,));
                            }
                        }
                    });
            }
        };
    }

    test_fq!(binary test_fq_add, Fq::add, (|a: ark_bn254::Fq, b: ark_bn254::Fq| { a + b }));
    test_fq!(binary test_fq_mul_montgomery, Fq::mul_montgomery, (|a: ark_bn254::Fq, b: ark_bn254::Fq| Fq::as_montgomery(Fq::from_montgomery(a) * Fq::from_montgomery(b))));
    test_fq!(binary test_fq_sub, Fq::sub, (|a: ark_bn254::Fq, b: ark_bn254::Fq| a - b));

    test_fq!(constant test_fq_add_constant, Fq::add_constant, (|a: ark_bn254::Fq, b: ark_bn254::Fq| a + b));

    test_fq!(unary test_fq_double, Fq::double, (|a: ark_bn254::Fq| a + a));
    test_fq!(unary test_fq_half, Fq::half, (|a: ark_bn254::Fq| a / ark_bn254::Fq::from(2u32)));
    test_fq!(unary test_fq_inverse, Fq::inverse, (|a: ark_bn254::Fq| a.inverse().unwrap()));
    test_fq!(unary test_fq_neg, Fq::neg, (|a: ark_bn254::Fq| -a));
    test_fq!(unary test_fq_square_montgomery, Fq::square_montgomery, (|a: ark_bn254::Fq| Fq::as_montgomery(Fq::from_montgomery(a) * Fq::from_montgomery(a))));
    test_fq!(unary test_fq_triple, Fq::triple, (|a: ark_bn254::Fq| a + a + a));

    #[test]
    fn test_fq_mul_by_constant_montgomery() {
        let mut circuit = Circuit::default();

        let a_val = rnd();
        let b_val = rnd();

        let a = Fq::new_bn(&mut circuit, true, false);

        let a_mont = Fq::as_montgomery(a_val);
        let b_mont = Fq::as_montgomery(b_val);

        let c = Fq::mul_by_constant_montgomery(&mut circuit, &a, &b_mont);

        c.mark_as_output(&mut circuit);

        // For Montgomery multiplication: (a_mont * b_mont) * R^-1 = Montgomery(a_val * b_val)
        let expected = Fq::as_montgomery(a_val * b_val);

        let a_input = Fq::get_wire_bits_fn(&a, &a_mont).unwrap();
        let c_output = Fq::get_wire_bits_fn(&c, &expected).unwrap();

        circuit
            .simple_evaluate(a_input)
            .unwrap()
            .for_each(|(wire_id, value)| {
                assert_eq!((c_output)(wire_id), Some(value));
            });
    }

    #[test]
    fn test_fq_inverse_montgomery() {
        log::debug!("start");
        let mut circuit = Circuit::default();
        let a = Fq::new_bn(&mut circuit, true, false);
        let c = Fq::inverse_montgomery(&mut circuit, &a);
        c.mark_as_output(&mut circuit);

        let a_val = rnd();

        let expected = a_val.inverse().unwrap();

        dbg!((&a_val, &expected));

        let a_input = Fq::get_wire_bits_fn(&a, &Fq::as_montgomery(a_val)).unwrap();
        let c_output = Fq::get_wire_bits_fn(&c, &Fq::as_montgomery(expected)).unwrap();

        let actual_c = circuit
            .simple_evaluate(a_input)
            .unwrap()
            .collect::<HashMap<WireId, bool>>();

        assert_eq!(
            c.to_bitmask(|wire_id| c_output(wire_id).unwrap()),
            c.to_bitmask(|wire_id| *actual_c.get(&wire_id).unwrap())
        );
    }

    #[test]
    fn test_fq_div6() {
        let mut circuit = Circuit::default();
        let a = Fq::new_bn(&mut circuit, true, false);
        let c = Fq::div6(&mut circuit, &a);
        c.mark_as_output(&mut circuit);

        let a_v = rnd();
        let expected_c = a_v / ark_bn254::Fq::from(6u32);

        let a_input = Fq::get_wire_bits_fn(&a, &a_v).unwrap();
        let c_output = Fq::get_wire_bits_fn(&c, &expected_c).unwrap();

        circuit
            .simple_evaluate(a_input)
            .unwrap()
            .for_each(|(wire_id, value)| {
                assert_eq!((c_output)(wire_id), Some(value));
            });
    }

    #[test]
    fn test_fq_mul_by_constant_montgomery_one() {
        let mut circuit = Circuit::default();
        let a = Fq::new_bn(&mut circuit, true, false);
        let c = Fq::mul_by_constant_montgomery(
            &mut circuit,
            &a,
            &Fq::as_montgomery(ark_bn254::Fq::ONE),
        );
        c.mark_as_output(&mut circuit);

        let a_v = Fq::as_montgomery(rnd());
        let expected_c = a_v; // a * 1 = a

        let a_input = Fq::get_wire_bits_fn(&a, &a_v).unwrap();
        let c_output = Fq::get_wire_bits_fn(&c, &expected_c).unwrap();

        circuit
            .simple_evaluate(a_input)
            .unwrap()
            .for_each(|(wire_id, value)| {
                assert_eq!((c_output)(wire_id), Some(value));
            });
    }

    #[test]
    fn test_fq_mul_by_constant_montgomery_zero() {
        let mut circuit = Circuit::default();
        let a = Fq::new_bn(&mut circuit, true, false);
        let c = Fq::mul_by_constant_montgomery(
            &mut circuit,
            &a,
            &Fq::as_montgomery(ark_bn254::Fq::ZERO),
        );
        c.mark_as_output(&mut circuit);

        let a_v = Fq::as_montgomery(rnd());
        let expected_c = Fq::as_montgomery(ark_bn254::Fq::ZERO); // a * 0 = 0

        let a_input = Fq::get_wire_bits_fn(&a, &a_v).unwrap();
        let c_output = Fq::get_wire_bits_fn(&c, &expected_c).unwrap();

        circuit
            .simple_evaluate(a_input)
            .unwrap()
            .for_each(|(wire_id, value)| {
                assert_eq!((c_output)(wire_id), Some(value));
            });
    }

    #[test]
    fn test_fq_montgomery_reduce() {
        let mut circuit = Circuit::default();

        // Create a 508-bit input (2 * 254 bits) for montgomery_reduce
        let x = BigIntWires::new(&mut circuit, 2 * Fq::N_BITS, true, false);
        let result = Fq::montgomery_reduce(&mut circuit, &x);
        result.mark_as_output(&mut circuit);

        // Test with a random value multiplied by R (to create valid Montgomery form input)
        let a_v = rnd();
        let b_v = rnd();
        let product = a_v * b_v;
        let montgomery_product = Fq::as_montgomery(product);

        // Create input that represents the double-width multiplication result
        let input_value = BigUint::from(montgomery_product) * Fq::montgomery_r_as_biguint();

        // Expected result is the Montgomery form of the product
        let expected = montgomery_product;

        let x_input = x.get_wire_bits_fn(&input_value).unwrap();
        let result_output = Fq::get_wire_bits_fn(&result, &expected).unwrap();

        circuit
            .simple_evaluate(x_input)
            .unwrap()
            .for_each(|(wire_id, value)| {
                assert_eq!((result_output)(wire_id), Some(value));
            });
    }

    #[test]
    fn test_fq_sqrt_montgomery() {
        let mut circuit = Circuit::default();
        let aa_wire = Fq::new_bn(&mut circuit, true, false);
        let c = Fq::sqrt_montgomery(&mut circuit, &aa_wire);
        c.mark_as_output(&mut circuit);

        let a_v = rnd();
        let aa_v = a_v * a_v; // Perfect square
        let aa_montgomery = Fq::as_montgomery(aa_v);

        // Expected result: if a.legendre().is_qnr() then -a else a
        let expected_c = match a_v.legendre().is_qnr() {
            true => Fq::as_montgomery(-a_v),
            false => Fq::as_montgomery(a_v),
        };

        let aa_input = Fq::get_wire_bits_fn(&aa_wire, &aa_montgomery).unwrap();
        let c_output = Fq::get_wire_bits_fn(&c, &expected_c).unwrap();

        circuit
            .simple_evaluate(aa_input)
            .unwrap()
            .for_each(|(wire_id, value)| {
                assert_eq!((c_output)(wire_id), Some(value));
            });
    }

    #[test]
    fn test_fq_multiplexer() {
        let mut circuit = Circuit::default();

        let w = 1;
        let n = 2_usize.pow(w as u32);
        let a = (0..n).map(|_| Fq::new_bn(&mut circuit, true, false)).collect::<Vec<_>>();
        let s = (0..w).map(|_| circuit.issue_input_wire()).collect::<Vec<_>>();
        let c = Fq::multiplexer(&mut circuit, &a, &s.clone(), w);

        c.mark_as_output(&mut circuit);

        let a_val = (0..n).map(|_| Fq::random()).collect::<Vec<_>>();
        let s_val = (0..w).map(|_| rng().random()).collect::<Vec<_>>();

        let mut u = 0;
        for i in s_val.iter().rev(){
            u = u + u + if *i { 1 } else { 0 };
        }
        let expected = a_val[u];

        let a_input = {
            let mut map = HashMap::new();
            for (w, v) in a.iter().zip(a_val.iter()) {
                let f = Fq::get_wire_bits_fn(w, v).unwrap();
                for id in w.bits.clone() {
                    if let Some(b) = f(id) {
                        map.insert(*id, b);
                    }
                }
            }
            move |wire_id: WireId| map.get(&wire_id).copied()
        };

        let s_input = {
            let map: HashMap<WireId, bool> = s.iter().copied().zip(s_val.iter().copied()).collect();
            move |wire_id: WireId| map.get(&wire_id).copied()
        };
        
        let c_output = Fq::get_wire_bits_fn(&c, &expected).unwrap();

        circuit
            .simple_evaluate(move |wire_id: WireId| a_input(wire_id).or(s_input(wire_id)))
            .unwrap()
            .for_each(|(wire_id, value)| {
                assert_eq!((c_output)(wire_id), Some(value));
            });
    }
}<|MERGE_RESOLUTION|>--- conflicted
+++ resolved
@@ -9,12 +9,7 @@
 use crate::{
     Circuit, WireId,
     core::wire,
-<<<<<<< HEAD
-    gadgets::{self, bigint},
-=======
     gadgets::{self, bigint::{self, Error}},
-    Circuit, WireId,
->>>>>>> d4895aeb
 };
 
 /// BN254 base field Fq implementation
@@ -156,7 +151,7 @@
     use test_log::test;
 
     use super::*;
-    use crate::test_utils::trng;
+    use crate::{test_utils::trng, CircuitContext};
 
     pub fn rnd() -> ark_bn254::Fq {
         loop {
