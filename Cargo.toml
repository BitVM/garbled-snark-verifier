--- conflicted
+++ resolved
@@ -59,11 +59,7 @@
 [dev-dependencies]
 ark-ec = "0.5.0"
 ark-relations = "0.5.0"
-<<<<<<< HEAD
-env_logger = "0.11"
 serde = { version = "1.0.197", features = ["derive"] }
-=======
->>>>>>> 4de36225
 serde_json = "1.0"
 test-log = { version = "0.2.8", default-features = false, features = ["trace"] }
 bitcoin-script = { git = "https://github.com/BitVM/rust-bitcoin-script" }
