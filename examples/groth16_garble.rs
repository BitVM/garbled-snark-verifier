--- conflicted
+++ resolved
@@ -7,21 +7,14 @@
 use std::{env, thread, time::Instant};
 
 use garbled_snark_verifier::{
-<<<<<<< HEAD
     CiphertextHashAcc, EvaluatedWire, GarbledWire,
-=======
-    AesNiHasher, Blake3Hasher, CiphertextHashAcc, EvaluatedWire, GarbledWire, GateHasher,
->>>>>>> 99dafb54
     ark::{self, CircuitSpecificSetupSNARK, SNARK, UniformRand},
-    circuit::streaming::{
+    circuit::{
         CircuitBuilder, StreamingResult,
         modes::{EvaluateMode, GarbleMode},
     },
     garbled_groth16,
-<<<<<<< HEAD
     hashers::{AesNiHasher, Blake3Hasher, GateHasher},
-=======
->>>>>>> 99dafb54
 };
 use log::info;
 use rand::{Rng, SeedableRng};
